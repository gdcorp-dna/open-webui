<<<<<<< HEAD
#!/bin/bash

# Check if GoDaddy dependencies need to be installed
if [ -f "additional-requirements.txt" ]; then
    echo "Checking for GoDaddy dependencies..."
    
    # Check if gd_auth is already installed
    if ! python -c "import gd_auth" 2>/dev/null; then
        echo "GoDaddy dependencies not found. Installing..."
        
        # Check if Artifactory credentials are provided via environment variables
        if [ -z "$ARTIFACTORY_USERNAME" ] || [ -z "$ARTIFACTORY_PASSWORD" ]; then
            echo "🔍 Artifactory credentials not found in environment variables."
            echo "🔐 Attempting to retrieve from AWS Secrets Manager..."
            
            # Check if AWS CLI is available
            if ! command -v aws > /dev/null 2>&1; then
                echo "❌ AWS CLI is not installed. Please install AWS CLI first."
                echo "   Visit: https://docs.aws.amazon.com/cli/latest/userguide/getting-started-install.html"
                exit 1
            fi
            
            # Check if jq is available
            if ! command -v jq > /dev/null 2>&1; then
                echo "❌ jq is not installed. Please install jq to parse JSON responses."
                echo "   On macOS: brew install jq"
                echo "   On Ubuntu/Debian: sudo apt-get install jq"
                echo "   On CentOS/RHEL: sudo yum install jq"
                exit 1
            fi
            
            # Check if AWS credentials are configured
            if ! aws sts get-caller-identity > /dev/null 2>&1; then
                echo "❌ AWS credentials not configured."
                echo "   Please run 'eval \$(aws-okta-processor authenticate --no-aws-cache -e -o godaddy.okta.com -u YOUR_USERNAME -d 7200)' first."
                echo ""
                echo "Alternatively, you can set credentials manually:"
                echo "export ARTIFACTORY_USERNAME=your_username"
                echo "export ARTIFACTORY_PASSWORD=your_password"
                echo ""
                exit 1
            fi
            
            echo "✅ AWS credentials are configured"
            echo "🔍 Current AWS identity:"
            aws sts get-caller-identity
            
            echo "🔐 Getting Artifactory credentials from AWS Secrets Manager..."
            ARTIFACTORY_SECRET=$(aws secretsmanager get-secret-value \
                --secret-id gd-local-artifactory-credentials \
                --region us-west-2 \
                --query SecretString \
                --output text)
            
            # Check if the secret was retrieved successfully
            if [ $? -ne 0 ] || [ -z "$ARTIFACTORY_SECRET" ]; then
                echo "❌ Failed to retrieve Artifactory credentials from AWS Secrets Manager."
                echo "   Please ensure you have access to the secret 'gd-local-artifactory-credentials'"
                echo "   and that it exists in the us-west-2 region."
                echo ""
                echo "Alternatively, you can set credentials manually:"
                echo "export ARTIFACTORY_USERNAME=your_username"
                echo "export ARTIFACTORY_PASSWORD=your_password"
                echo ""
                exit 1
            fi
            
            # Validate that the secret contains valid JSON
            if ! echo "$ARTIFACTORY_SECRET" | jq . > /dev/null 2>&1; then
                echo "❌ Retrieved secret is not valid JSON. Please check the secret format in AWS Secrets Manager."
                exit 1
            fi
            
            # Extract username and password using jq with error handling
            export ARTIFACTORY_USERNAME=$(echo "$ARTIFACTORY_SECRET" | jq -r '.ARTIFACTORY_USERNAME')
            export ARTIFACTORY_PASSWORD=$(echo "$ARTIFACTORY_SECRET" | jq -r '.ARTIFACTORY_PASSWORD')
            
            # Validate extracted credentials
            if [ "$ARTIFACTORY_USERNAME" = "null" ] || [ "$ARTIFACTORY_PASSWORD" = "null" ] || [ -z "$ARTIFACTORY_USERNAME" ] || [ -z "$ARTIFACTORY_PASSWORD" ]; then
                echo "❌ Failed to extract valid credentials from AWS Secrets Manager."
                echo "   Please check that the secret contains 'ARTIFACTORY_USERNAME' and 'ARTIFACTORY_PASSWORD' fields."
                exit 1
            fi
            
            echo "✅ Artifactory credentials retrieved successfully from AWS Secrets Manager"
        else
            echo "✅ Artifactory credentials found in environment variables"
        fi
        
        echo "Installing GoDaddy dependencies from Artifactory..."
        
        # Configure pip to use GoDaddy Artifactory
        python -m pip config set global.index-url https://${ARTIFACTORY_USERNAME}:${ARTIFACTORY_PASSWORD}@gdartifactory1.jfrog.io/artifactory/api/pypi/python-virt/simple
        python -m pip config set global.trusted-host gdartifactory1.jfrog.io
        
        # Install GoDaddy-specific dependencies
        python -m pip install -r additional-requirements.txt --no-cache-dir
        
        # Clear the credentials from pip config after installation
        python -m pip config unset global.index-url
        python -m pip config unset global.trusted-host
        
        echo "✅ GoDaddy dependencies installed successfully!"
    else
        echo "✅ GoDaddy dependencies already installed."
    fi
fi

# Start the development server
=======
export CORS_ALLOW_ORIGIN=http://localhost:5173/
>>>>>>> 93801e3a
PORT="${PORT:-8080}"
echo "🚀 Starting development server on port $PORT..."
uvicorn open_webui.main:app --port $PORT --host 0.0.0.0 --forwarded-allow-ips '*' --reload<|MERGE_RESOLUTION|>--- conflicted
+++ resolved
@@ -1,4 +1,3 @@
-<<<<<<< HEAD
 #!/bin/bash
 
 # Check if GoDaddy dependencies need to be installed
@@ -108,9 +107,6 @@
 fi
 
 # Start the development server
-=======
-export CORS_ALLOW_ORIGIN=http://localhost:5173/
->>>>>>> 93801e3a
 PORT="${PORT:-8080}"
 echo "🚀 Starting development server on port $PORT..."
 uvicorn open_webui.main:app --port $PORT --host 0.0.0.0 --forwarded-allow-ips '*' --reload