{
	"'s', 'm', 'h', 'd', 'w' or '-1' for no expiration.": "'s', 'm', 'h', 'd', 'w' o '-1' para evitar expiración.",
	"(Beta)": "(Beta)",
	"(e.g. `sh webui.sh --api`)": "(p.ej. `sh webui.sh --api`)",
	"(latest)": "(latest)",
	"{{modelName}} is thinking...": "{{modelName}} está pensando...",
	"{{user}}'s Chats": "",
	"{{webUIName}} Backend Required": "{{webUIName}} Servidor Requerido",
	"a user": "un usuario",
	"About": "Sobre nosotros",
	"Account": "Cuenta",
	"Accurate information": "",
	"Add a model": "Agregar un modelo",
	"Add a model tag name": "Agregar un nombre de etiqueta de modelo",
	"Add a short description about what this modelfile does": "Agregue una descripción corta de lo que este modelfile hace",
	"Add a short title for this prompt": "Agregue un título corto para este Prompt",
	"Add a tag": "Agregar una etiqueta",
	"Add Docs": "Agregar Documentos",
	"Add Files": "Agregar Archivos",
	"Add message": "Agregar Prompt",
	"Add Model": "",
	"Add Tags": "agregar etiquetas",
	"Add User": "",
	"Adjusting these settings will apply changes universally to all users.": "Ajustar estas opciones aplicará los cambios universalmente a todos los usuarios.",
	"admin": "admin",
	"Admin Panel": "Panel de Administración",
	"Admin Settings": "Configuración de Administrador",
	"Advanced Parameters": "Parámetros Avanzados",
	"all": "todo",
	"All Users": "Todos los Usuarios",
	"Allow": "Permitir",
	"Allow Chat Deletion": "Permitir Borrar Chats",
	"alphanumeric characters and hyphens": "caracteres alfanuméricos y guiones",
	"Already have an account?": "¿Ya tienes una cuenta?",
	"an assistant": "un asistente",
	"and": "y",
	"and create a new shared link.": "",
	"API Base URL": "Dirección URL de la API",
	"API Key": "Clave de la API ",
	"API Key created.": "",
	"API keys": "",
	"API RPM": "RPM de la API",
	"Archive": "",
	"Archived Chats": "Chats archivados",
	"are allowed - Activate this command by typing": "están permitidos - Active este comando escribiendo",
<<<<<<< HEAD
	"Are you sure?": "Esta usted seguro?",
=======
	"Are you sure?": "¿Está seguro?",
>>>>>>> 5cf62139
	"Attention to detail": "",
	"Audio": "Audio",
	"Auto-playback response": "Respuesta de reproducción automática",
	"Auto-send input after 3 sec.": "Envía la información entrada automáticamente luego de 3 segundos.",
	"AUTOMATIC1111 Base URL": "Dirección URL de AUTOMATIC1111",
	"AUTOMATIC1111 Base URL is required.": "La dirección URL de AUTOMATIC1111 es requerida.",
	"available!": "¡disponible!",
<<<<<<< HEAD
	"Back": "Vuelve atrás",
	"Bad Response": "",
	"before": "",
=======
	"Back": "Volver",
	"Bad Response": "",
>>>>>>> 5cf62139
	"Being lazy": "",
	"Builder Mode": "Modo de Constructor",
	"Cancel": "Cancelar",
	"Categories": "Categorías",
	"Change Password": "Cambia la Contraseña",
	"Chat": "Chat",
	"Chat History": "Historial del Chat",
	"Chat History is off for this browser.": "El Historial del Chat está apagado para este navegador.",
	"Chats": "Chats",
	"Check Again": "Verifica de nuevo",
	"Check for updates": "Verificar actualizaciones",
	"Checking for updates...": "Verificando actualizaciones...",
	"Choose a model before saving...": "Escoge un modelo antes de guardar los cambios...",
	"Chunk Overlap": "Superposición de fragmentos",
	"Chunk Params": "Parámetros de fragmentos",
	"Chunk Size": "Tamaño de fragmentos",
	"Click here for help.": "Presiona aquí para ayuda.",
	"Click here to": "",
	"Click here to check other modelfiles.": "Presiona aquí para otros modelfiles.",
	"Click here to select": "Presiona aquí para seleccionar",
	"Click here to select a csv file.": "",
	"Click here to select documents.": "Presiona aquí para seleccionar documentos",
	"click here.": "Presiona aquí.",
	"Click on the user role button to change a user's role.": "Presiona en el botón de roles del usuario para cambiar su rol.",
	"Close": "Cerrar",
	"Collection": "Colección",
	"ComfyUI": "",
	"ComfyUI Base URL": "",
	"ComfyUI Base URL is required.": "",
	"Command": "Comando",
	"Confirm Password": "Confirmar Contraseña",
	"Connections": "Conexiones",
	"Content": "Contenido",
	"Context Length": "Longitud del contexto",
	"Continue Response": "",
	"Conversation Mode": "Modo de Conversación",
	"Copied shared chat URL to clipboard!": "",
	"Copy": "",
	"Copy last code block": "Copia el último bloque de código",
	"Copy last response": "Copia la última respuesta",
	"Copy Link": "",
	"Copying to clipboard was successful!": "¡La copia al portapapeles se ha realizado correctamente!",
	"Create a concise, 3-5 word phrase as a header for the following query, strictly adhering to the 3-5 word limit and avoiding the use of the word 'title':": "Cree una frase concisa de 3 a 5 palabras como encabezado para la siguiente consulta, respetando estrictamente el límite de 3 a 5 palabras y evitando el uso de la palabra 'título':",
	"Create a modelfile": "Crea un modelfile",
	"Create Account": "Crear una cuenta",
	"Create new key": "",
	"Create new secret key": "",
	"Created at": "Creado en",
	"Created At": "",
	"Current Model": "Modelo Actual",
	"Current Password": "Contraseña Actual",
	"Custom": "Personalizado",
	"Customize Ollama models for a specific purpose": "Personaliza los modelos de Ollama para un propósito específico",
	"Dark": "Oscuro",
	"Dashboard": "",
	"Database": "Base de datos",
	"DD/MM/YYYY HH:mm": "DD/MM/YYYY HH:mm",
	"Default": "Por defecto",
	"Default (Automatic1111)": "Por defecto (Automatic1111)",
	"Default (SentenceTransformers)": "",
	"Default (Web API)": "Por defecto (Web API)",
	"Default model updated": "El modelo por defecto ha sido actualizado",
	"Default Prompt Suggestions": "Sugerencias de mensajes por defecto",
	"Default User Role": "Rol por defecto para usuarios",
	"delete": "borrar",
	"Delete": "",
	"Delete a model": "Borra un modelo",
	"Delete chat": "Borrar chat",
	"Delete Chat": "",
	"Delete Chats": "Borrar Chats",
	"delete this link": "",
	"Delete User": "",
	"Deleted {{deleteModelTag}}": "Se borró {{deleteModelTag}}",
	"Deleted {{tagName}}": "",
	"Description": "Descripción",
	"Didn't fully follow instructions": "",
	"Disabled": "Desactivado",
	"Discover a modelfile": "Descubre un modelfile",
	"Discover a prompt": "Descubre un Prompt",
	"Discover, download, and explore custom prompts": "Descubre, descarga, y explora Prompts personalizados",
	"Discover, download, and explore model presets": "Descubre, descarga y explora ajustes preestablecidos de modelos",
	"Display the username instead of You in the Chat": "Mostrar el nombre de usuario en lugar de Usted en el chat",
	"Document": "Documento",
	"Document Settings": "Configuración del Documento",
	"Documents": "Documentos",
	"does not make any external connections, and your data stays securely on your locally hosted server.": "no realiza ninguna conexión externa y sus datos permanecen seguros en su servidor alojado localmente.",
	"Don't Allow": "No Permitir",
<<<<<<< HEAD
	"Don't have an account?": "No tienes una cuenta?",
=======
	"Don't have an account?": "¿No tienes una cuenta?",
>>>>>>> 5cf62139
	"Don't like the style": "",
	"Download": "",
	"Download Database": "Descarga la Base de Datos",
	"Drop any files here to add to the conversation": "Suelta cualquier archivo aquí para agregarlo a la conversación",
	"e.g. '30s','10m'. Valid time units are 's', 'm', 'h'.": "p.ej. '30s','10m'. Unidades válidas de tiempo son 's', 'm', 'h'.",
	"Edit": "",
	"Edit Doc": "Editar Documento",
	"Edit User": "Editar Usuario",
	"Email": "Email",
	"Embedding Model Engine": "",
	"Embedding model set to \"{{embedding_model}}\"": "",
	"Enable Chat History": "Activa el Historial de Chat",
	"Enable New Sign Ups": "Habilitar Nuevos Registros",
	"Enabled": "Activado",
	"Ensure your CSV file includes 4 columns in this order: Name, Email, Password, Role.": "",
	"Enter {{role}} message here": "Ingrese el mensaje {{role}} aquí",
	"Enter Chunk Overlap": "Ingresar superposición de fragmentos",
	"Enter Chunk Size": "Ingrese el tamaño del fragmento",
	"Enter Image Size (e.g. 512x512)": "Ingrese el tamaño de la imagen (p.ej. 512x512)",
	"Enter LiteLLM API Base URL (litellm_params.api_base)": "Ingrese la URL base de la API LiteLLM (litellm_params.api_base)",
	"Enter LiteLLM API Key (litellm_params.api_key)": "Ingrese la clave API LiteLLM (litellm_params.api_key)",
	"Enter LiteLLM API RPM (litellm_params.rpm)": "Ingrese el RPM de la API LiteLLM (litellm_params.rpm)",
	"Enter LiteLLM Model (litellm_params.model)": "Ingrese el modelo LiteLLM (litellm_params.model)",
	"Enter Max Tokens (litellm_params.max_tokens)": "Ingrese tokens máximos (litellm_params.max_tokens)",
	"Enter model tag (e.g. {{modelTag}})": "Ingrese la etiqueta del modelo (p.ej. {{modelTag}})",
	"Enter Number of Steps (e.g. 50)": "Ingrese el número de pasos (p.ej., 50)",
	"Enter Score": "",
<<<<<<< HEAD
	"Enter stop sequence": "Introduzca la secuencia de parada",
	"Enter Top K": "Introduzca el Top K",
=======
	"Enter stop sequence": "Ingrese la secuencia de parada",
	"Enter Top K": "Ingrese el Top K",
>>>>>>> 5cf62139
	"Enter URL (e.g. http://127.0.0.1:7860/)": "Ingrese la URL (p.ej., http://127.0.0.1:7860/)",
	"Enter URL (e.g. http://localhost:11434)": "",
	"Enter Your Email": "Ingrese su correo electrónico",
	"Enter Your Full Name": "Ingrese su nombre completo",
	"Enter Your Password": "Ingrese su contraseña",
	"Enter Your Role": "",
	"Experimental": "Experimental",
	"Export All Chats (All Users)": "Exportar todos los chats (Todos los usuarios)",
	"Export Chats": "Exportar Chats",
	"Export Documents Mapping": "Exportar el mapeo de documentos",
	"Export Modelfiles": "Exportar Modelfiles",
	"Export Prompts": "Exportar Prompts",
	"Failed to create API Key.": "",
	"Failed to read clipboard contents": "No se pudo leer el contenido del portapapeles",
	"Feel free to add specific details": "",
	"File Mode": "Modo de archivo",
	"File not found.": "Archivo no encontrado.",
	"Fingerprint spoofing detected: Unable to use initials as avatar. Defaulting to default profile image.": "Se detectó suplantación de huellas: No se pueden usar las iniciales como avatar. Por defecto se utiliza la imagen de perfil predeterminada.",
	"Fluidly stream large external response chunks": "Transmita con fluidez grandes fragmentos de respuesta externa",
	"Focus chat input": "Enfoca la entrada del chat",
	"Followed instructions perfectly": "",
	"Format your variables using square brackets like this:": "Formatea tus variables usando corchetes de la siguiente manera:",
	"From (Base Model)": "Desde (Modelo Base)",
	"Full Screen Mode": "Modo de Pantalla Completa",
	"General": "General",
	"General Settings": "Opciones Generales",
	"Generation Info": "",
	"Good Response": "",
	"has no conversations.": "",
	"Hello, {{name}}": "Hola, {{name}}",
	"Hide": "Esconder",
	"Hide Additional Params": "Esconde los Parámetros Adicionales",
	"How can I help you today?": "¿Cómo puedo ayudarte hoy?",
	"Hybrid Search": "",
	"Image Generation (Experimental)": "Generación de imágenes (experimental)",
	"Image Generation Engine": "Motor de generación de imágenes",
	"Image Settings": "Ajustes de la Imágen",
	"Images": "Imágenes",
	"Import Chats": "Importar chats",
	"Import Documents Mapping": "Importar Mapeo de Documentos",
	"Import Modelfiles": "Importar Modelfiles",
	"Import Prompts": "Importar Prompts",
	"Include `--api` flag when running stable-diffusion-webui": "Incluir el indicador `--api` al ejecutar stable-diffusion-webui",
	"Interface": "Interfaz",
	"join our Discord for help.": "Únase a nuestro Discord para obtener ayuda.",
	"JSON": "JSON",
	"JWT Expiration": "Expiración del JWT",
	"JWT Token": "Token JWT",
	"Keep Alive": "Mantener Vivo",
	"Keyboard shortcuts": "Atajos de teclado",
	"Language": "Lenguaje",
	"Last Active": "",
	"Light": "Claro",
	"Listening...": "Escuchando...",
	"LLMs can make mistakes. Verify important information.": "Los LLM pueden cometer errores. Verifica la información importante.",
	"Made by OpenWebUI Community": "Hecho por la comunidad de OpenWebUI",
	"Make sure to enclose them with": "Asegúrese de adjuntarlos con",
	"Manage LiteLLM Models": "Administrar Modelos LiteLLM",
	"Manage Models": "Administrar Modelos",
	"Manage Ollama Models": "Administrar Modelos Ollama",
	"Max Tokens": "Máximo de Tokens",
	"Maximum of 3 models can be downloaded simultaneously. Please try again later.": "Se pueden descargar un máximo de 3 modelos simultáneamente. Por favor, inténtelo de nuevo más tarde.",
<<<<<<< HEAD
	"Messages you send after creating your link won't be shared. Users with the URL will beable to view the shared chat.": "",
=======
>>>>>>> 5cf62139
	"Minimum Score": "",
	"Mirostat": "Mirostat",
	"Mirostat Eta": "Mirostat Eta",
	"Mirostat Tau": "Mirostat Tau",
	"MMMM DD, YYYY": "MMMM DD, YYYY",
	"MMMM DD, YYYY HH:mm": "",
	"Model '{{modelName}}' has been successfully downloaded.": "El modelo '{{modelName}}' se ha descargado correctamente.",
	"Model '{{modelTag}}' is already in queue for downloading.": "El modelo '{{modelTag}}' ya está en cola para descargar.",
	"Model {{modelId}} not found": "El modelo {{modelId}} no fue encontrado",
	"Model {{modelName}} already exists.": "El modelo {{modelName}} ya existe.",
	"Model filesystem path detected. Model shortname is required for update, cannot continue.": "Se detectó la ruta del sistema de archivos del modelo. Se requiere el nombre corto del modelo para la actualización, no se puede continuar.",
	"Model Name": "Nombre del modelo",
	"Model not selected": "Modelo no seleccionado",
	"Model Tag Name": "Nombre de la etiqueta del modelo",
	"Model Whitelisting": "Listado de Modelos habilitados",
	"Model(s) Whitelisted": "Modelo(s) habilitados",
	"Modelfile": "Modelfile",
	"Modelfile Advanced Settings": "Opciones avanzadas del Modelfile",
	"Modelfile Content": "Contenido del Modelfile",
	"Modelfiles": "Modelfiles",
	"Models": "Modelos",
	"More": "",
	"My Documents": "Mis Documentos",
	"My Modelfiles": "Mis Modelfiles",
	"My Prompts": "Mis Prompts",
	"Name": "Nombre",
	"Name Tag": "Nombre de etiqueta",
	"Name your modelfile": "Nombra tu modelfile",
	"New Chat": "Nuevo Chat",
	"New Password": "Nueva Contraseña",
<<<<<<< HEAD
	"No results found": "",
=======
>>>>>>> 5cf62139
	"Not factually correct": "",
	"Not sure what to add?": "¿No sabes qué añadir?",
	"Not sure what to write? Switch to": "¿No sabes qué escribir? Cambia a",
	"Note: If you set a minimum score, the search will only return documents with a score greater than or equal to the minimum score.": "",
	"Notifications": "",
	"Off": "Desactivado",
	"Okay, Let's Go!": "Bien, ¡Vamos!",
	"OLED Dark": "OLED oscuro",
	"Ollama": "",
	"Ollama Base URL": "URL base de Ollama",
	"Ollama Version": "Versión de Ollama",
	"On": "Activado",
	"Only": "Solamente",
	"Only alphanumeric characters and hyphens are allowed in the command string.": "Sólo se permiten caracteres alfanuméricos y guiones en la cadena de comando.",
	"Oops! Hold tight! Your files are still in the processing oven. We're cooking them up to perfection. Please be patient and we'll let you know once they're ready.": "¡Ups! ¡Agárrate fuerte! Tus archivos todavía están en el horno de procesamiento. Los estamos cocinando a la perfección. Tenga paciencia y le avisaremos una vez que estén listos.",
	"Oops! Looks like the URL is invalid. Please double-check and try again.": "¡Ups! Parece que la URL no es válida. Vuelva a verificar e inténtelo nuevamente.",
	"Oops! You're using an unsupported method (frontend only). Please serve the WebUI from the backend.": "¡Ups! Estás utilizando un método no compatible (solo frontend). Por favor ejecute la WebUI desde el backend.",
	"Open": "Abrir",
	"Open AI": "Abrir AI",
	"Open AI (Dall-E)": "Abrir AI (Dall-E)",
	"Open new chat": "Abrir nuevo chat",
	"OpenAI": "",
	"OpenAI API": "OpenAI API",
	"OpenAI API Config": "",
	"OpenAI API Key is required.": "La Clave de la API de OpenAI es requerida.",
	"OpenAI URL/Key required.": "",
	"or": "o",
	"Other": "",
<<<<<<< HEAD
	"Overview": "",
=======
>>>>>>> 5cf62139
	"Parameters": "Parámetros",
	"Password": "Contraseña",
	"PDF document (.pdf)": "",
	"PDF Extract Images (OCR)": "Extraer imágenes de PDF (OCR)",
	"pending": "pendiente",
	"Permission denied when accessing microphone: {{error}}": "Permiso denegado al acceder al micrófono: {{error}}",
	"Plain text (.txt)": "",
	"Playground": "Patio de juegos",
	"Positive attitude": "",
	"Profile Image": "",
	"Prompt (e.g. Tell me a fun fact about the Roman Empire)": "",
	"Prompt Content": "Contenido del Prompt",
	"Prompt suggestions": "Sugerencias de Prompts",
	"Prompts": "Prompts",
	"Pull \"{{searchValue}}\" from Ollama.com": "",
	"Pull a model from Ollama.com": "Obtener un modelo de Ollama.com",
	"Pull Progress": "Progreso de extracción",
	"Query Params": "Parámetros de consulta",
	"RAG Template": "Plantilla de RAG",
	"Raw Format": "Formato sin procesar",
	"Read Aloud": "",
	"Record voice": "Grabar voz",
	"Redirecting you to OpenWebUI Community": "Redireccionándote a la comunidad OpenWebUI",
	"Refused when it shouldn't have": "",
	"Regenerate": "",
	"Release Notes": "Notas de la versión",
	"Remove": "",
	"Remove Model": "",
	"Rename": "",
	"Repeat Last N": "Repetir las últimas N",
	"Repeat Penalty": "Penalidad de repetición",
	"Request Mode": "Modo de petición",
	"Reranking model disabled": "",
	"Reranking model set to \"{{reranking_model}}\"": "",
	"Reset Vector Storage": "Restablecer almacenamiento vectorial",
	"Response AutoCopy to Clipboard": "Copiar respuesta automáticamente al portapapeles",
	"Role": "Rol",
	"Rosé Pine": "Rosé Pine",
	"Rosé Pine Dawn": "Rosé Pine Dawn",
	"Save": "Guardar",
	"Save & Create": "Guardar y Crear",
	"Save & Submit": "Guardar y Enviar",
	"Save & Update": "Guardar y Actualizar",
	"Saving chat logs directly to your browser's storage is no longer supported. Please take a moment to download and delete your chat logs by clicking the button below. Don't worry, you can easily re-import your chat logs to the backend through": "Ya no se admite guardar registros de chat directamente en el almacenamiento de su navegador. Tómese un momento para descargar y eliminar sus registros de chat haciendo clic en el botón a continuación. No te preocupes, puedes volver a importar fácilmente tus registros de chat al backend a través de",
	"Scan": "Escanear",
	"Scan complete!": "¡Escaneo completado!",
	"Scan for documents from {{path}}": "Escanear en busca de documentos desde {{path}}",
	"Search": "Buscar",
	"Search a model": "",
	"Search Documents": "Buscar Documentos",
	"Search Prompts": "Buscar Prompts",
	"See readme.md for instructions": "Vea el readme.md para instrucciones",
	"See what's new": "Ver las novedades",
	"Seed": "Seed",
	"Select a mode": "Selecciona un modo",
	"Select a model": "Selecciona un modelo",
	"Select an Ollama instance": "Seleccione una instancia de Ollama",
	"Send a Message": "Enviar un Mensaje",
	"Send message": "Enviar Mensaje",
	"Server connection verified": "Conexión del servidor verificada",
	"Set as default": "Establecer por defecto",
	"Set Default Model": "Establecer modelo predeterminado",
	"Set Image Size": "Establecer tamaño de imagen",
	"Set Steps": "Establecer Pasos",
	"Set Title Auto-Generation Model": "Establecer modelo de generación automática de títulos",
	"Set Voice": "Establecer la voz",
	"Settings": "Configuración",
	"Settings saved successfully!": "¡Configuración guardada exitosamente!",
	"Share": "",
	"Share Chat": "",
	"Share to OpenWebUI Community": "Compartir con la comunidad OpenWebUI",
	"short-summary": "resumen-corto",
	"Show": "Mostrar",
	"Show Additional Params": "Mostrar parámetros adicionales",
	"Show shortcuts": "Mostrar atajos",
	"Showcased creativity": "",
	"sidebar": "barra lateral",
	"Sign in": "Iniciar sesión",
	"Sign Out": "Cerrar sesión",
	"Sign up": "Crear una cuenta",
	"Signing in": "",
	"Speech recognition error: {{error}}": "Error de reconocimiento de voz: {{error}}",
	"Speech-to-Text Engine": "Motor de voz a texto",
	"SpeechRecognition API is not supported in this browser.": "La API SpeechRecognition no es compatible con este navegador.",
	"Stop Sequence": "Detener secuencia",
	"STT Settings": "Configuraciones de STT",
	"Submit": "Enviar",
	"Subtitle (e.g. about the Roman Empire)": "",
	"Success": "Éxito",
	"Successfully updated.": "Actualizado exitosamente.",
	"Sync All": "Sincronizar todo",
	"System": "Sistema",
	"System Prompt": "Prompt del sistema",
	"Tags": "Etiquetas",
	"Tell us more:": "",
	"Temperature": "Temperatura",
	"Template": "Plantilla",
	"Text Completion": "Finalización de texto",
	"Text-to-Speech Engine": "Motor de texto a voz",
	"Tfs Z": "Tfs Z",
	"Thanks for your feedback!": "",
	"The score should be a value between 0.0 (0%) and 1.0 (100%).": "",
	"Theme": "Tema",
	"This ensures that your valuable conversations are securely saved to your backend database. Thank you!": "Esto garantiza que sus valiosas conversaciones se guarden de forma segura en su base de datos en el backend. ¡Gracias!",
	"This setting does not sync across browsers or devices.": "Esta configuración no se sincroniza entre navegadores o dispositivos.",
	"Thorough explanation": "",
	"Tip: Update multiple variable slots consecutively by pressing the tab key in the chat input after each replacement.": "Consejo: Actualice múltiples variables consecutivamente presionando la tecla tab en la entrada del chat después de cada reemplazo.",
	"Title": "Título",
	"Title (e.g. Tell me a fun fact)": "",
	"Title Auto-Generation": "Generación automática de títulos",
	"Title Generation Prompt": "Prompt de generación de título",
	"to": "para",
	"To access the available model names for downloading,": "Para acceder a los nombres de modelos disponibles para descargar,",
	"To access the GGUF models available for downloading,": "Para acceder a los modelos GGUF disponibles para descargar,",
	"to chat input.": "a la entrada del chat.",
	"Toggle settings": "Alternar configuración",
	"Toggle sidebar": "Alternar barra lateral",
	"Top K": "Top K",
	"Top P": "Top P",
	"Trouble accessing Ollama?": "¿Problemas para acceder a Ollama?",
	"TTS Settings": "Configuración de TTS",
	"Type Hugging Face Resolve (Download) URL": "Escriba la URL (Descarga) de Hugging Face Resolve",
	"Uh-oh! There was an issue connecting to {{provider}}.": "¡Uh oh! Hubo un problema al conectarse a {{provider}}.",
	"Unknown File Type '{{file_type}}', but accepting and treating as plain text": "Tipo de archivo desconocido '{{file_type}}', pero se acepta y se trata como texto sin formato",
	"Update and Copy Link": "",
	"Update Embedding Model": "",
	"Update embedding model (e.g. {{model}})": "",
	"Update password": "Actualizar contraseña",
	"Update Reranking Model": "",
	"Update reranking model (e.g. {{model}})": "",
	"Upload a GGUF model": "Subir un modelo GGUF",
	"Upload files": "Subir archivos",
	"Upload Progress": "Progreso de carga",
	"URL Mode": "Modo de URL",
	"Use '#' in the prompt input to load and select your documents.": "Utilice '#' en el prompt para cargar y seleccionar sus documentos.",
	"Use Gravatar": "Usar Gravatar",
	"Use Initials": "Usar Iniciales",
	"user": "usuario",
	"User Permissions": "Permisos de usuario",
	"Users": "Usuarios",
	"Utilize": "Utilizar",
	"Valid time units:": "Unidades válidas de tiempo:",
	"variable": "variable",
	"variable to have them replaced with clipboard content.": "variable para reemplazarlos con el contenido del portapapeles.",
	"Version": "Versión",
	"Warning: If you update or change your embedding model, you will need to re-import all documents.": "",
	"Web": "Web",
	"Webhook URL": "",
	"WebUI Add-ons": "WebUI Add-ons",
	"WebUI Settings": "Configuración del WebUI",
	"WebUI will make requests to": "WebUI realizará solicitudes a",
	"What’s New in": "Novedades en",
	"When history is turned off, new chats on this browser won't appear in your history on any of your devices.": "Cuando el historial está desactivado, los nuevos chats en este navegador no aparecerán en el historial de ninguno de sus dispositivos..",
	"Whisper (Local)": "Whisper (Local)",
	"Write a prompt suggestion (e.g. Who are you?)": "Escribe una sugerencia para un prompt (por ejemplo, ¿quién eres?)",
	"Write a summary in 50 words that summarizes [topic or keyword].": "Escribe un resumen en 50 palabras que resuma [tema o palabra clave].",
	"You": "Usted",
	"You have no archived conversations.": "",
	"You have shared this chat": "",
	"You're a helpful assistant.": "Eres un asistente útil.",
	"You're now logged in.": "Has iniciado sesión.",
	"Youtube": ""
}<|MERGE_RESOLUTION|>--- conflicted
+++ resolved
@@ -43,11 +43,7 @@
 	"Archive": "",
 	"Archived Chats": "Chats archivados",
 	"are allowed - Activate this command by typing": "están permitidos - Active este comando escribiendo",
-<<<<<<< HEAD
-	"Are you sure?": "Esta usted seguro?",
-=======
 	"Are you sure?": "¿Está seguro?",
->>>>>>> 5cf62139
 	"Attention to detail": "",
 	"Audio": "Audio",
 	"Auto-playback response": "Respuesta de reproducción automática",
@@ -55,14 +51,9 @@
 	"AUTOMATIC1111 Base URL": "Dirección URL de AUTOMATIC1111",
 	"AUTOMATIC1111 Base URL is required.": "La dirección URL de AUTOMATIC1111 es requerida.",
 	"available!": "¡disponible!",
-<<<<<<< HEAD
 	"Back": "Vuelve atrás",
 	"Bad Response": "",
 	"before": "",
-=======
-	"Back": "Volver",
-	"Bad Response": "",
->>>>>>> 5cf62139
 	"Being lazy": "",
 	"Builder Mode": "Modo de Constructor",
 	"Cancel": "Cancelar",
@@ -150,11 +141,7 @@
 	"Documents": "Documentos",
 	"does not make any external connections, and your data stays securely on your locally hosted server.": "no realiza ninguna conexión externa y sus datos permanecen seguros en su servidor alojado localmente.",
 	"Don't Allow": "No Permitir",
-<<<<<<< HEAD
-	"Don't have an account?": "No tienes una cuenta?",
-=======
 	"Don't have an account?": "¿No tienes una cuenta?",
->>>>>>> 5cf62139
 	"Don't like the style": "",
 	"Download": "",
 	"Download Database": "Descarga la Base de Datos",
@@ -182,13 +169,8 @@
 	"Enter model tag (e.g. {{modelTag}})": "Ingrese la etiqueta del modelo (p.ej. {{modelTag}})",
 	"Enter Number of Steps (e.g. 50)": "Ingrese el número de pasos (p.ej., 50)",
 	"Enter Score": "",
-<<<<<<< HEAD
-	"Enter stop sequence": "Introduzca la secuencia de parada",
-	"Enter Top K": "Introduzca el Top K",
-=======
 	"Enter stop sequence": "Ingrese la secuencia de parada",
 	"Enter Top K": "Ingrese el Top K",
->>>>>>> 5cf62139
 	"Enter URL (e.g. http://127.0.0.1:7860/)": "Ingrese la URL (p.ej., http://127.0.0.1:7860/)",
 	"Enter URL (e.g. http://localhost:11434)": "",
 	"Enter Your Email": "Ingrese su correo electrónico",
@@ -251,10 +233,7 @@
 	"Manage Ollama Models": "Administrar Modelos Ollama",
 	"Max Tokens": "Máximo de Tokens",
 	"Maximum of 3 models can be downloaded simultaneously. Please try again later.": "Se pueden descargar un máximo de 3 modelos simultáneamente. Por favor, inténtelo de nuevo más tarde.",
-<<<<<<< HEAD
 	"Messages you send after creating your link won't be shared. Users with the URL will beable to view the shared chat.": "",
-=======
->>>>>>> 5cf62139
 	"Minimum Score": "",
 	"Mirostat": "Mirostat",
 	"Mirostat Eta": "Mirostat Eta",
@@ -285,10 +264,7 @@
 	"Name your modelfile": "Nombra tu modelfile",
 	"New Chat": "Nuevo Chat",
 	"New Password": "Nueva Contraseña",
-<<<<<<< HEAD
 	"No results found": "",
-=======
->>>>>>> 5cf62139
 	"Not factually correct": "",
 	"Not sure what to add?": "¿No sabes qué añadir?",
 	"Not sure what to write? Switch to": "¿No sabes qué escribir? Cambia a",
@@ -317,10 +293,7 @@
 	"OpenAI URL/Key required.": "",
 	"or": "o",
 	"Other": "",
-<<<<<<< HEAD
 	"Overview": "",
-=======
->>>>>>> 5cf62139
 	"Parameters": "Parámetros",
 	"Password": "Contraseña",
 	"PDF document (.pdf)": "",
