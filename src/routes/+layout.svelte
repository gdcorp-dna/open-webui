--- conflicted
+++ resolved
@@ -1,11 +1,6 @@
 <script>
-<<<<<<< HEAD
 	import { onMount, tick } from 'svelte';
 	import { config, user, setTheme, WEBUI_NAME } from '$lib/stores';
-=======
-	import { onMount, tick, setContext } from 'svelte';
-	import { config, user, theme, WEBUI_NAME } from '$lib/stores';
->>>>>>> e414b9ea
 	import { goto } from '$app/navigation';
 	import { Toaster, toast } from 'svelte-sonner';
 
